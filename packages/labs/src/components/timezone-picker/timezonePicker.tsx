/*
 * Copyright 2017 Palantir Technologies, Inc. All rights reserved.
 *
 * Licensed under the terms of the LICENSE file distributed with this project.
 */

import * as classNames from "classnames";
import * as React from "react";

import {
    AbstractPureComponent,
    Button,
    Classes as CoreClasses,
    HTMLInputProps,
    IButtonProps,
    IInputGroupProps,
    IProps,
    MenuItem,
    Utils,
} from "@blueprintjs/core";
import { ISelectItemRendererProps, Select } from "@blueprintjs/select";
import * as Classes from "../../common/classes";
<<<<<<< HEAD
import { IPopover2Props } from "../popover/popover2";
import { ISelectItemRendererProps, Select } from "../select/select";
=======
>>>>>>> 28b74e2c
import { formatTimezone, TimezoneDisplayFormat } from "./timezoneDisplayFormat";
import { getInitialTimezoneItems, getTimezoneItems, ITimezoneItem } from "./timezoneItems";
import { filterWithQueryCandidates, getTimezoneQueryCandidates } from "./timezoneUtils";

export { TimezoneDisplayFormat };

export interface ITimezonePickerProps extends IProps {
    /**
     * The currently selected timezone, e.g. "Pacific/Honolulu".
     * If this prop is provided, the component acts in a controlled manner.
     * https://en.wikipedia.org/wiki/Tz_database#Names_of_time_zones
     */
    value?: string;

    /**
     * Callback invoked when the user selects a timezone.
     */
    onChange?: (timezone: string) => void;

    /**
     * The date to use when determining timezone offsets.
     * A timezone usually has more than one offset from UTC due to daylight saving time.
     * @default now
     */
    date?: Date;

    /**
     * Initial timezone that will display as selected, when the component is uncontrolled.
     * This should not be set if `value` is set.
     */
    defaultValue?: string;

    /**
     * Whether to show the local timezone at the top of the list of initial timezone suggestions.
     * @default true
     */
    showLocalTimezone?: boolean;

    /**
     * Format to use when displaying the selected (or default) timezone within the target element.
     * @default TimezoneDisplayFormat.OFFSET
     */
    valueDisplayFormat?: TimezoneDisplayFormat;

    /**
     * Whether this component is non-interactive.
     * @default false
     */
    disabled?: boolean;

    /**
     * Text to show when no timezone has been selected and there is no default.
     * @default "Select timezone..."
     */
    placeholder?: string;

    /** Props to spread to the target `Button`. */
    buttonProps?: Partial<IButtonProps>;

    /**
     * Props to spread to the filter `InputGroup`.
     * All props are supported except `ref` (use `inputRef` instead).
     * If you want to control the filter input, you can pass `value` and `onChange` here
     * to override `Select`'s own behavior.
     */
    inputProps?: IInputGroupProps & HTMLInputProps;

    /** Props to spread to `Popover2`. Note that `content` cannot be changed. */
    popoverProps?: Partial<IPopover2Props> & object;
}

export interface ITimezonePickerState {
    date?: Date;
    value?: string;
    query?: string;
}

const TypedSelect = Select.ofType<ITimezoneItem>();

export class TimezonePicker extends AbstractPureComponent<ITimezonePickerProps, ITimezonePickerState> {
    public static displayName = "Blueprint.TimezonePicker";

    public static defaultProps: Partial<ITimezonePickerProps> = {
        disabled: false,
        inputProps: {},
        placeholder: "Select timezone...",
        popoverProps: {},
        showLocalTimezone: true,
    };

    private timezoneItems: ITimezoneItem[];
    private initialTimezoneItems: ITimezoneItem[];

    constructor(props: ITimezonePickerProps, context?: any) {
        super(props, context);

        const { value, date = new Date(), showLocalTimezone, inputProps = {} } = props;
        const query = inputProps.value !== undefined ? inputProps.value : "";
        this.state = { date, value, query };

        this.timezoneItems = getTimezoneItems(date);
        this.initialTimezoneItems = getInitialTimezoneItems(date, showLocalTimezone);
    }

    public render() {
        const { className, disabled, inputProps, popoverProps } = this.props;
        const { query } = this.state;

        const finalInputProps: IInputGroupProps & HTMLInputProps = {
            placeholder: "Search for timezones...",
            ...inputProps,
        };
        const finalPopoverProps: Partial<IPopover2Props> & object = {
            ...popoverProps,
            popoverClassName: classNames(Classes.TIMEZONE_PICKER_POPOVER, popoverProps.popoverClassName),
        };

        return (
            <TypedSelect
                className={classNames(Classes.TIMEZONE_PICKER, className)}
                items={query ? this.timezoneItems : this.initialTimezoneItems}
                itemListPredicate={this.filterItems}
                itemRenderer={this.renderItem}
                noResults={<MenuItem disabled={true} text="No matching timezones." />}
                onItemSelect={this.handleItemSelect}
                resetOnSelect={true}
                resetOnClose={true}
                popoverProps={finalPopoverProps}
                inputProps={finalInputProps}
                disabled={disabled}
                onQueryChange={this.handleQueryChange}
            >
                {this.renderButton()}
            </TypedSelect>
        );
    }

    public componentWillReceiveProps(nextProps: ITimezonePickerProps) {
        const { date: nextDate = new Date(), inputProps: nextInputProps = {} } = nextProps;
        const dateChanged = this.state.date.getTime() !== nextDate.getTime();

        if (dateChanged) {
            this.timezoneItems = getTimezoneItems(nextDate);
        }
        if (dateChanged || this.props.showLocalTimezone !== nextProps.showLocalTimezone) {
            this.initialTimezoneItems = getInitialTimezoneItems(nextDate, nextProps.showLocalTimezone);
        }

        const nextState: ITimezonePickerState = {};
        if (dateChanged) {
            nextState.date = nextDate;
        }
        if (this.state.value !== nextProps.value) {
            nextState.value = nextProps.value;
        }
        if (nextInputProps.value !== undefined && this.state.query !== nextInputProps.value) {
            nextState.query = nextInputProps.value;
        }
        this.setState(nextState);
    }

    private renderButton() {
        const {
            disabled,
            valueDisplayFormat = TimezoneDisplayFormat.OFFSET,
            defaultValue,
            placeholder,
            buttonProps = {},
        } = this.props;
        const { date, value } = this.state;

        const finalValue = value ? value : defaultValue;
        const displayValue = finalValue ? formatTimezone(finalValue, date, valueDisplayFormat) : undefined;

        return (
            <Button
                rightIconName="caret-down"
                disabled={disabled}
                text={displayValue || placeholder}
                {...buttonProps}
            />
        );
    }

    private filterItems = (query: string, items: ITimezoneItem[]): ITimezoneItem[] => {
        if (query === "") {
            return items;
        }

        const { date } = this.state;
        return filterWithQueryCandidates(items, query, item => getTimezoneQueryCandidates(item.timezone, date));
    };

    private renderItem = (itemProps: ISelectItemRendererProps<ITimezoneItem>) => {
        const { item, isActive, handleClick } = itemProps;
        const classes = classNames(CoreClasses.MENU_ITEM, CoreClasses.intentClass(), {
            [CoreClasses.ACTIVE]: isActive,
            [CoreClasses.INTENT_PRIMARY]: isActive,
        });

        return (
            <MenuItem
                key={item.key}
                className={classes}
                iconName={item.iconName}
                text={item.text}
                label={item.label}
                onClick={handleClick}
                shouldDismissPopover={false}
            />
        );
    };

    private handleItemSelect = (timezone: ITimezoneItem) => {
        if (this.props.value === undefined) {
            this.setState({ value: timezone.timezone });
        }
        Utils.safeInvoke(this.props.onChange, timezone.timezone);
    };

    private handleQueryChange = (query: string) => {
        this.setState({ query });
    };
}<|MERGE_RESOLUTION|>--- conflicted
+++ resolved
@@ -14,17 +14,13 @@
     HTMLInputProps,
     IButtonProps,
     IInputGroupProps,
+    IPopover2Props,
     IProps,
     MenuItem,
     Utils,
 } from "@blueprintjs/core";
 import { ISelectItemRendererProps, Select } from "@blueprintjs/select";
 import * as Classes from "../../common/classes";
-<<<<<<< HEAD
-import { IPopover2Props } from "../popover/popover2";
-import { ISelectItemRendererProps, Select } from "../select/select";
-=======
->>>>>>> 28b74e2c
 import { formatTimezone, TimezoneDisplayFormat } from "./timezoneDisplayFormat";
 import { getInitialTimezoneItems, getTimezoneItems, ITimezoneItem } from "./timezoneItems";
 import { filterWithQueryCandidates, getTimezoneQueryCandidates } from "./timezoneUtils";
