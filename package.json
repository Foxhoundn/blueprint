--- conflicted
+++ resolved
@@ -23,11 +23,7 @@
     "dev:select": "lerna run dev --parallel --scope '@blueprintjs/{core,select,docs-app}'",
     "dev:table": "lerna run dev --parallel --scope '@blueprintjs/table-dev-app'",
     "dist": "run-s dist:libs dist:apps dist:docs",
-<<<<<<< HEAD
     "dist:libs": "lerna run dist --parallel --scope '@blueprintjs/{core,datetime,docs-theme,icons,labs,select,table,timezone}'",
-=======
-    "dist:libs": "lerna run dist --parallel --scope '@blueprintjs/{core,datetime,docs,labs,table}'",
->>>>>>> 386d3f08
     "dist:apps": "lerna run dist --parallel --scope '@blueprintjs/{docs-app,landing-app,table-dev-app}'",
     "dist:docs": "run-s clean-docs copy-docs-app copy-landing-app",
     "lint": "lerna run --parallel lint",
